{
  "name": "pngx",
  "type": "module",
  "version": "0.1.1",
  "description": "Performant TypeScript PNG encoder & decoder.",
  "author": "Chris Breuer <chris@stacksjs.org>",
  "license": "MIT",
  "homepage": "https://github.com/stacksjs/pngx#readme",
  "repository": {
    "type": "git",
    "url": "git+https://github.com/stacksjs/pngx.git"
  },
  "bugs": {
    "url": "https://github.com/stacksjs/pngx/issues"
  },
  "keywords": [
    "png",
    "encoder",
    "decoder",
    "typescript",
    "pngx",
    "library"
  ],
  "exports": {
    ".": {
      "types": "./dist/index.d.ts",
      "import": "./dist/index.js"
    },
    "./*": {
      "import": "./dist/*"
    }
  },
  "module": "./dist/index.js",
  "types": "./dist/index.d.ts",
  "files": ["README.md", "dist"],
  "scripts": {
    "build": "bun --bun build.ts",
    "fresh": "bunx rimraf node_modules/ bun.lock && bun i",
    "prepublishOnly": "bun --bun run build",
    "test": "bun test",
    "lint": "bunx --bun eslint .",
    "lint:fix": "bunx --bun eslint . --fix",
    "changelog": "bunx logsmith --verbose",
    "changelog:generate": "bunx logsmith --output CHANGELOG.md",
    "release": "bun run changelog:generate && bunx bumpx prompt --recursive",
    "postinstall": "bunx git-hooks",
    "dev:docs": "bun --bun vitepress dev docs",
    "build:docs": "bun --bun vitepress build docs",
    "preview:docs": "bun --bun vitepress preview docs",
    "typecheck": "bun --bun tsc --noEmit"
  },
  "devDependencies": {
    "@stacksjs/bumpx": "^0.1.84",
<<<<<<< HEAD
    "@stacksjs/docs": "^0.69.3",
=======
    "@stacksjs/docs": "^0.70.23",
>>>>>>> ff7d9fad
    "@stacksjs/eslint-config": "^3.15.1-beta.4",
    "@stacksjs/gitlint": "^0.1.5",
    "@stacksjs/logsmith": "^0.1.18",
    "@types/bun": "^1.2.23",
<<<<<<< HEAD
    "buddy-bot": "^0.8.9",
    "bun-git-hooks": "^0.2.19",
    "bun-plugin-dtsx": "^0.21.12",
    "bunfig": "^0.7.0",
=======
    "buddy-bot": "^0.9.7",
    "bun-git-hooks": "^0.2.19",
    "bun-plugin-dtsx": "^0.21.12",
    "bunfig": "^0.15.0",
>>>>>>> ff7d9fad
    "typescript": "^5.9.2",
    "unocss": "^66.5.2"
  },
  "overrides": {
    "unconfig": "0.3.10"
  },
  "git-hooks": {
    "pre-commit": {
      "staged-lint": {
        "*.{js,ts,json,yaml,yml,md}": "bunx --bun eslint --fix"
      }
    },
    "commit-msg": "bunx gitlint --edit .git/COMMIT_EDITMSG"
  }
}<|MERGE_RESOLUTION|>--- conflicted
+++ resolved
@@ -51,26 +51,15 @@
   },
   "devDependencies": {
     "@stacksjs/bumpx": "^0.1.84",
-<<<<<<< HEAD
-    "@stacksjs/docs": "^0.69.3",
-=======
     "@stacksjs/docs": "^0.70.23",
->>>>>>> ff7d9fad
     "@stacksjs/eslint-config": "^3.15.1-beta.4",
     "@stacksjs/gitlint": "^0.1.5",
     "@stacksjs/logsmith": "^0.1.18",
     "@types/bun": "^1.2.23",
-<<<<<<< HEAD
-    "buddy-bot": "^0.8.9",
-    "bun-git-hooks": "^0.2.19",
-    "bun-plugin-dtsx": "^0.21.12",
-    "bunfig": "^0.7.0",
-=======
     "buddy-bot": "^0.9.7",
     "bun-git-hooks": "^0.2.19",
     "bun-plugin-dtsx": "^0.21.12",
     "bunfig": "^0.15.0",
->>>>>>> ff7d9fad
     "typescript": "^5.9.2",
     "unocss": "^66.5.2"
   },
