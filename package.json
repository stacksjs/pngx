--- conflicted
+++ resolved
@@ -51,19 +51,8 @@
   },
   "devDependencies": {
     "@stacksjs/bumpx": "^0.1.84",
-<<<<<<< HEAD
-    "@stacksjs/docs": "^0.69.3",
+    "@stacksjs/docs": "^0.70.23",
     "@stacksjs/eslint-config": "^4.14.0-beta.3",
-    "@stacksjs/gitlint": "^0.1.5",
-    "@stacksjs/logsmith": "^0.1.18",
-    "@types/bun": "^1.2.23",
-    "buddy-bot": "^0.8.9",
-    "bun-git-hooks": "^0.2.19",
-    "bun-plugin-dtsx": "^0.21.12",
-    "bunfig": "^0.7.0",
-=======
-    "@stacksjs/docs": "^0.70.23",
-    "@stacksjs/eslint-config": "^3.15.1-beta.4",
     "@stacksjs/gitlint": "^0.1.5",
     "@stacksjs/logsmith": "^0.1.18",
     "@types/bun": "^1.2.23",
@@ -71,7 +60,6 @@
     "bun-git-hooks": "^0.2.19",
     "bun-plugin-dtsx": "^0.21.12",
     "bunfig": "^0.15.0",
->>>>>>> 17cf0ceb
     "typescript": "^5.9.2",
     "unocss": "^65.5.0"
   },
