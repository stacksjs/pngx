{
  "name": "pngx",
  "type": "module",
  "version": "0.1.1",
  "description": "Performant TypeScript PNG encoder & decoder.",
  "author": "Chris Breuer <chris@stacksjs.org>",
  "license": "MIT",
  "homepage": "https://github.com/stacksjs/pngx#readme",
  "repository": {
    "type": "git",
    "url": "git+https://github.com/stacksjs/pngx.git"
  },
  "bugs": {
    "url": "https://github.com/stacksjs/pngx/issues"
  },
  "keywords": [
    "png",
    "encoder",
    "decoder",
    "typescript",
    "pngx",
    "library"
  ],
  "exports": {
    ".": {
      "types": "./dist/index.d.ts",
      "import": "./dist/index.js"
    },
    "./*": {
      "import": "./dist/*"
    }
  },
  "module": "./dist/index.js",
  "types": "./dist/index.d.ts",
  "files": ["README.md", "dist"],
  "scripts": {
    "build": "bun --bun build.ts",
    "fresh": "bunx rimraf node_modules/ bun.lock && bun i",
    "prepublishOnly": "bun --bun run build",
    "test": "bun test",
    "lint": "bunx --bun eslint .",
    "lint:fix": "bunx --bun eslint . --fix",
    "changelog": "bunx logsmith --verbose",
    "changelog:generate": "bunx logsmith --output CHANGELOG.md",
    "release": "bun run changelog:generate && bunx bumpx prompt --recursive",
    "postinstall": "bunx git-hooks",
    "dev:docs": "bun --bun vitepress dev docs",
    "build:docs": "bun --bun vitepress build docs",
    "preview:docs": "bun --bun vitepress preview docs",
    "typecheck": "bun --bun tsc --noEmit"
  },
  "devDependencies": {
    "@stacksjs/bumpx": "^0.1.84",
<<<<<<< HEAD
    "@stacksjs/docs": "^0.69.3",
    "@stacksjs/eslint-config": "^4.14.0-beta.3",
=======
    "@stacksjs/docs": "^0.70.23",
    "@stacksjs/eslint-config": "^3.15.1-beta.4",
>>>>>>> 7056c8aa
    "@stacksjs/gitlint": "^0.1.5",
    "@stacksjs/logsmith": "^0.1.18",
    "@types/bun": "^1.2.23",
    "buddy-bot": "^0.9.7",
    "bun-git-hooks": "^0.2.19",
    "bun-plugin-dtsx": "^0.21.12",
<<<<<<< HEAD
    "bunfig": "^0.7.0",
    "typescript": "^5.9.2",
    "unocss": "^65.5.0"
=======
    "bunfig": "^0.15.0",
    "typescript": "^5.9.2",
    "unocss": "^66.5.2"
>>>>>>> 7056c8aa
  },
  "overrides": {
    "unconfig": "0.3.10"
  },
  "git-hooks": {
    "pre-commit": {
      "staged-lint": {
        "*.{js,ts,json,yaml,yml,md}": "bunx --bun eslint --fix"
      }
    },
    "commit-msg": "bunx gitlint --edit .git/COMMIT_EDITMSG"
  }
}<|MERGE_RESOLUTION|>--- conflicted
+++ resolved
@@ -51,28 +51,17 @@
   },
   "devDependencies": {
     "@stacksjs/bumpx": "^0.1.84",
-<<<<<<< HEAD
-    "@stacksjs/docs": "^0.69.3",
-    "@stacksjs/eslint-config": "^4.14.0-beta.3",
-=======
     "@stacksjs/docs": "^0.70.23",
     "@stacksjs/eslint-config": "^3.15.1-beta.4",
->>>>>>> 7056c8aa
     "@stacksjs/gitlint": "^0.1.5",
     "@stacksjs/logsmith": "^0.1.18",
     "@types/bun": "^1.2.23",
     "buddy-bot": "^0.9.7",
     "bun-git-hooks": "^0.2.19",
     "bun-plugin-dtsx": "^0.21.12",
-<<<<<<< HEAD
-    "bunfig": "^0.7.0",
-    "typescript": "^5.9.2",
-    "unocss": "^65.5.0"
-=======
     "bunfig": "^0.15.0",
     "typescript": "^5.9.2",
     "unocss": "^66.5.2"
->>>>>>> 7056c8aa
   },
   "overrides": {
     "unconfig": "0.3.10"
